// Copyright 2020 lesismal. All rights reserved.
// Use of this source code is governed by an MIT-style
// license that can be found in the LICENSE file.

// +build darwin netbsd freebsd openbsd dragonfly

package nbio

<<<<<<< HEAD
import (
	"errors"
	"net"
	"runtime"
	"sync"
	"syscall"
	"time"

	"github.com/lesismal/nbio/loging"
)

type poller struct {
	mux sync.Mutex

	g *Gopher

	kfd   int
	evtfd int

	listener net.Listener

	index int

	shutdown bool

	isListener bool

	ReadBuffer []byte

	pollType string

	eventList []syscall.Kevent_t
}

func (p *poller) addConn(c *Conn) {
	c.g = p.g
	p.g.onOpen(c)
	fd := c.fd
	p.g.connsUnix[fd] = c
	p.addRead(c.fd)
}

func (p *poller) getConn(fd int) *Conn {
	return p.g.connsUnix[fd]
}

func (p *poller) deleteConn(c *Conn) {
	if c == nil {
		return
	}
	fd := c.fd
	if c == p.g.connsUnix[fd] {
		p.g.connsUnix[fd] = nil
		p.deleteEvent(fd)
	}
	p.g.onClose(c, c.closeErr)
}

func (p *poller) trigger() {
	syscall.Kevent(p.kfd, []syscall.Kevent_t{{Ident: 0, Filter: syscall.EVFILT_USER, Fflags: syscall.NOTE_TRIGGER}}, nil, nil)
}

func (p *poller) addRead(fd int) {
	p.mux.Lock()
	p.eventList = append(p.eventList, syscall.Kevent_t{Ident: uint64(fd), Flags: syscall.EV_ADD, Filter: syscall.EVFILT_READ})
	p.mux.Unlock()
	p.trigger()
}

func (p *poller) modWrite(fd int) {
	p.mux.Lock()
	p.eventList = append(p.eventList, syscall.Kevent_t{Ident: uint64(fd), Flags: syscall.EV_ADD, Filter: syscall.EVFILT_WRITE})
	p.mux.Unlock()
	p.trigger()
}

func (p *poller) deleteEvent(fd int) {
	p.mux.Lock()
	p.eventList = append(p.eventList, syscall.Kevent_t{Ident: uint64(fd), Flags: syscall.EV_DELETE, Filter: syscall.EVFILT_READ})
	p.mux.Unlock()
	p.trigger()
}

func (p *poller) readWrite(ev *syscall.Kevent_t) {
	if ev.Flags&syscall.EV_DELETE > 0 {
		return
	}
	fd := int(ev.Ident)
	c := p.getConn(fd)
	if c != nil {
		if ev.Filter&syscall.EVFILT_READ != 0 {
			for i := 0; i < 3; i++ {
				buffer := p.g.borrow(c)
				n, err := c.Read(buffer)
				if n > 0 {
					p.g.onData(c, buffer[:n])
				}
				p.g.payback(c, buffer)
				if err == syscall.EINTR {
					continue
				}
				if err == syscall.EAGAIN {
					return
				}
				if (err != nil || n == 0) && ev.Flags&syscall.EV_DELETE == 0 {
					c.closeWithError(err)
				}
				return
			}
		}

		if ev.Filter&syscall.EVFILT_WRITE != 0 {
			c.flush()
		}
	} else {
		syscall.Close(fd)
		p.deleteEvent(fd)
	}
}

func (p *poller) start() {
	if p.g.lockThread {
		runtime.LockOSThread()
		defer runtime.UnlockOSThread()
	}
	defer p.g.Done()

	loging.Debug("Poller[%v_%v_%v] start", p.g.Name, p.pollType, p.index)
	defer loging.Debug("Poller[%v_%v_%v] stopped", p.g.Name, p.pollType, p.index)
	defer syscall.Close(p.kfd)

	if p.isListener {
		p.acceptorLoop()
	} else {
		p.readWriteLoop()
	}
}

func (p *poller) acceptorLoop() {
	runtime.LockOSThread()
	defer runtime.UnlockOSThread()

	p.shutdown = false
	for !p.shutdown {
		conn, err := p.listener.Accept()
		if err == nil {
			c, err := NBConn(conn)
			if err != nil {
				conn.Close()
				continue
			}
			o := p.g.pollers[int(c.fd)%len(p.g.pollers)]
			o.addConn(c)
		} else {
			if ne, ok := err.(net.Error); ok && ne.Temporary() {
				loging.Error("Poller[%v_%v_%v] Accept failed: temporary error, retrying...", p.g.Name, p.pollType, p.index)
				time.Sleep(time.Second / 20)
			} else {
				loging.Error("Poller[%v_%v_%v] Accept failed: %v, exit...", p.g.Name, p.pollType, p.index, err)
				break
			}
		}
	}
}

func (p *poller) readWriteLoop() {
	var events = make([]syscall.Kevent_t, 1024)
	var changes []syscall.Kevent_t

	p.shutdown = false
	for !p.shutdown {
		p.mux.Lock()
		changes = p.eventList
		p.eventList = nil
		p.mux.Unlock()
		n, err := syscall.Kevent(p.kfd, changes, events, nil)
		if err != nil && err != syscall.EINTR {
			return
		}

		for i := 0; i < n; i++ {
			switch int(events[i].Ident) {
			case p.evtfd:
			default:
				p.readWrite(&events[i])
			}
		}
	}
}

func (p *poller) stop() {
	loging.Debug("Poller[%v_%v_%v] stop...", p.g.Name, p.pollType, p.index)
	p.shutdown = true
	if p.listener != nil {
		p.listener.Close()
	}
	p.trigger()
}

func newPoller(g *Gopher, isListener bool, index int) (*poller, error) {
	if isListener {
		if len(g.addrs) == 0 {
			panic("invalid listener num")
		}

		addr := g.addrs[index%len(g.listeners)]
		ln, err := net.Listen(g.network, addr)
		if err != nil {
			return nil, err
		}

		p := &poller{
			g:          g,
			index:      index,
			listener:   ln,
			isListener: isListener,
			pollType:   "LISTENER",
		}
		return p, nil
	}

	fd, err := syscall.Kqueue()
	if err != nil {
		return nil, err
	}

	_, err = syscall.Kevent(fd, []syscall.Kevent_t{{
		Ident:  0,
		Filter: syscall.EVFILT_USER,
		Flags:  syscall.EV_ADD | syscall.EV_CLEAR,
	}}, nil, nil)

	if err != nil {
		syscall.Close(fd)
		return nil, err
	}

	p := &poller{
		g:          g,
		kfd:        fd,
		index:      index,
		isListener: isListener,
		pollType:   "POLLER",
	}

	return p, nil
}

func dupStdConn(conn net.Conn) (*Conn, error) {
	sc, ok := conn.(interface {
		SyscallConn() (syscall.RawConn, error)
	})
	if !ok {
		return nil, errors.New("RawConn Unsupported")
	}
	rc, err := sc.SyscallConn()
	if err != nil {
		return nil, errors.New("RawConn Unsupported")
	}

	var newFd int
	errCtrl := rc.Control(func(fd uintptr) {
		newFd, err = syscall.Dup(int(fd))
	})

	if errCtrl != nil {
		return nil, errCtrl
	}

	if err != nil {
		return nil, err
	}

	return &Conn{
		fd:    newFd,
		lAddr: conn.LocalAddr(),
		rAddr: conn.RemoteAddr(),
	}, nil
}
=======
// import (
// 	"errors"
// 	"net"
// 	"runtime"
// 	"sync"
// 	"syscall"
// 	"time"

// 	"github.com/lesismal/nbio/loging"
// )

// type poller struct {
// 	mux sync.Mutex

// 	g *Gopher

// 	kfd   int
// 	evtfd int

// 	listener net.Listener

// 	index int

// 	shutdown bool

// 	isListener bool

// 	ReadBuffer []byte

// 	pollType string

// 	eventList []syscall.Kevent_t
// }

// func (p *poller) addConn(c *Conn) {
// 	c.g = p.g
// 	p.g.onOpen(c)
// 	fd := c.fd
// 	p.g.connsUnix[fd] = c
// 	p.addRead(c.fd)
// }

// func (p *poller) getConn(fd int) *Conn {
// 	return p.g.connsUnix[fd]
// }

// func (p *poller) deleteConn(c *Conn) {
// 	if c == nil {
// 		return
// 	}
// 	fd := c.fd
// 	if c == p.g.connsUnix[fd] {
// 		p.g.connsUnix[fd] = nil
// 		p.deleteEvent(fd)
// 	}
// 	p.g.onClose(c, c.closeErr)
// }

// func (p *poller) trigger() {
// 	syscall.Kevent(p.kfd, []syscall.Kevent_t{{Ident: 0, Filter: syscall.EVFILT_USER, Fflags: syscall.NOTE_TRIGGER}}, nil, nil)
// }

// func (p *poller) addRead(fd int) {
// 	p.mux.Lock()
// 	p.eventList = append(p.eventList, syscall.Kevent_t{Ident: uint64(fd), Flags: syscall.EV_ADD, Filter: syscall.EVFILT_READ})
// 	p.mux.Unlock()
// 	p.trigger()
// }

// func (p *poller) modWrite(fd int) {
// 	p.mux.Lock()
// 	p.eventList = append(p.eventList, syscall.Kevent_t{Ident: uint64(fd), Flags: syscall.EV_ADD, Filter: syscall.EVFILT_WRITE})
// 	p.mux.Unlock()
// 	p.trigger()
// }

// func (p *poller) deleteEvent(fd int) {
// 	p.mux.Lock()
// 	p.eventList = append(p.eventList, syscall.Kevent_t{Ident: uint64(fd), Flags: syscall.EV_DELETE, Filter: syscall.EVFILT_WRITE})
// 	p.mux.Unlock()
// 	p.trigger()
// }

// func (p *poller) readWrite(ev *syscall.Kevent_t) {
// 	fd := int(ev.Ident)
// 	c := p.getConn(fd)
// 	if c != nil {
// 		if ev.Filter&syscall.EVFILT_READ != 0 {
// 			for i := 0; i < 3; i++ {
// 				buffer := p.g.borrow(c)
// 				n, err := c.Read(buffer)
// 				if n > 0 {
// 					p.g.onData(c, buffer[:n])
// 				}
// 				p.g.payback(c, buffer)
// 				if err == syscall.EINTR {
// 					continue
// 				}
// 				if err == syscall.EAGAIN {
// 					return
// 				}
// 				if err != nil || n == 0 {
// 					c.closeWithError(err)
// 				}
// 				return
// 			}
// 		}

// 		if ev.Filter&syscall.EVFILT_WRITE != 0 {
// 			c.flush()
// 		}
// 	} else {
// 		syscall.Close(fd)
// 		p.deleteEvent(fd)
// 	}
// }

// func (p *poller) start() {
// 	if p.g.lockThread {
// 		runtime.LockOSThread()
// 		defer runtime.UnlockOSThread()
// 	}
// 	defer p.g.Done()

// 	loging.Debug("Poller[%v_%v_%v] start", p.g.Name, p.pollType, p.index)
// 	defer loging.Debug("Poller[%v_%v_%v] stopped", p.g.Name, p.pollType, p.index)
// 	defer syscall.Close(p.kfd)

// 	if p.isListener {
// 		p.acceptorLoop()
// 	} else {
// 		p.readWriteLoop()
// 	}
// }

// func (p *poller) acceptorLoop() {
// 	runtime.LockOSThread()
// 	defer runtime.UnlockOSThread()

// 	p.shutdown = false
// 	for !p.shutdown {
// 		conn, err := p.listener.Accept()
// 		if err == nil {
// 			c, err := NBConn(conn)
// 			if err != nil {
// 				conn.Close()
// 				continue
// 			}
// 			o := p.g.pollers[int(c.fd)%len(p.g.pollers)]
// 			o.addConn(c)
// 		} else {
// 			if ne, ok := err.(net.Error); ok && ne.Temporary() {
// 				loging.Error("Poller[%v_%v_%v] Accept failed: temporary error, retrying...", p.g.Name, p.pollType, p.index)
// 				time.Sleep(time.Second / 20)
// 			} else {
// 				loging.Error("Poller[%v_%v_%v] Accept failed: %v, exit...", p.g.Name, p.pollType, p.index, err)
// 				break
// 			}
// 		}
// 	}
// }

// func (p *poller) readWriteLoop() {
// 	var events = make([]syscall.Kevent_t, 1024)
// 	var changes []syscall.Kevent_t

// 	p.shutdown = false
// 	for !p.shutdown {
// 		p.mux.Lock()
// 		changes = p.eventList
// 		p.eventList = nil
// 		p.mux.Unlock()
// 		n, err := syscall.Kevent(p.kfd, changes, events, nil)
// 		if err != nil && err != syscall.EINTR {
// 			return
// 		}

// 		for i := 0; i < n; i++ {
// 			switch int(events[i].Ident) {
// 			case p.evtfd:
// 			default:
// 				p.readWrite(&events[i])
// 			}
// 		}
// 	}
// }

// func (p *poller) stop() {
// 	loging.Debug("Poller[%v_%v_%v] stop...", p.g.Name, p.pollType, p.index)
// 	p.shutdown = true
// 	if p.listener != nil {
// 		p.listener.Close()
// 	}
// 	p.trigger()
// }

// func newPoller(g *Gopher, isListener bool, index int) (*poller, error) {
// 	if isListener {
// 		if len(g.addrs) == 0 {
// 			panic("invalid listener num")
// 		}

// 		addr := g.addrs[index%len(g.listeners)]
// 		ln, err := net.Listen(g.network, addr)
// 		if err != nil {
// 			return nil, err
// 		}

// 		p := &poller{
// 			g:          g,
// 			index:      index,
// 			listener:   ln,
// 			isListener: isListener,
// 			pollType:   "LISTENER",
// 		}
// 		return p, nil
// 	}

// 	fd, err := syscall.Kqueue()
// 	if err != nil {
// 		return nil, err
// 	}

// 	_, err = syscall.Kevent(fd, []syscall.Kevent_t{{
// 		Ident:  0,
// 		Filter: syscall.EVFILT_USER,
// 		Flags:  syscall.EV_ADD | syscall.EV_CLEAR,
// 	}}, nil, nil)

// 	if err != nil {
// 		syscall.Close(fd)
// 		return nil, err
// 	}

// 	p := &poller{
// 		g:          g,
// 		kfd:        fd,
// 		index:      index,
// 		isListener: isListener,
// 		pollType:   "POLLER",
// 	}

// 	return p, nil
// }

// func dupStdConn(conn net.Conn) (*Conn, error) {
// 	sc, ok := conn.(interface {
// 		SyscallConn() (syscall.RawConn, error)
// 	})
// 	if !ok {
// 		return nil, errors.New("RawConn Unsupported")
// 	}
// 	rc, err := sc.SyscallConn()
// 	if err != nil {
// 		return nil, errors.New("RawConn Unsupported")
// 	}

// 	var newFd int
// 	errCtrl := rc.Control(func(fd uintptr) {
// 		newFd, err = syscall.Dup(int(fd))
// 	})

// 	if errCtrl != nil {
// 		return nil, errCtrl
// 	}

// 	if err != nil {
// 		return nil, err
// 	}

// 	return &Conn{
// 		fd:    newFd,
// 		lAddr: conn.LocalAddr(),
// 		rAddr: conn.RemoteAddr(),
// 	}, nil
// }
>>>>>>> f8c2ef25
<|MERGE_RESOLUTION|>--- conflicted
+++ resolved
@@ -6,7 +6,7 @@
 
 package nbio
 
-<<<<<<< HEAD
+
 import (
 	"errors"
 	"net"
@@ -285,282 +285,4 @@
 		lAddr: conn.LocalAddr(),
 		rAddr: conn.RemoteAddr(),
 	}, nil
-}
-=======
-// import (
-// 	"errors"
-// 	"net"
-// 	"runtime"
-// 	"sync"
-// 	"syscall"
-// 	"time"
-
-// 	"github.com/lesismal/nbio/loging"
-// )
-
-// type poller struct {
-// 	mux sync.Mutex
-
-// 	g *Gopher
-
-// 	kfd   int
-// 	evtfd int
-
-// 	listener net.Listener
-
-// 	index int
-
-// 	shutdown bool
-
-// 	isListener bool
-
-// 	ReadBuffer []byte
-
-// 	pollType string
-
-// 	eventList []syscall.Kevent_t
-// }
-
-// func (p *poller) addConn(c *Conn) {
-// 	c.g = p.g
-// 	p.g.onOpen(c)
-// 	fd := c.fd
-// 	p.g.connsUnix[fd] = c
-// 	p.addRead(c.fd)
-// }
-
-// func (p *poller) getConn(fd int) *Conn {
-// 	return p.g.connsUnix[fd]
-// }
-
-// func (p *poller) deleteConn(c *Conn) {
-// 	if c == nil {
-// 		return
-// 	}
-// 	fd := c.fd
-// 	if c == p.g.connsUnix[fd] {
-// 		p.g.connsUnix[fd] = nil
-// 		p.deleteEvent(fd)
-// 	}
-// 	p.g.onClose(c, c.closeErr)
-// }
-
-// func (p *poller) trigger() {
-// 	syscall.Kevent(p.kfd, []syscall.Kevent_t{{Ident: 0, Filter: syscall.EVFILT_USER, Fflags: syscall.NOTE_TRIGGER}}, nil, nil)
-// }
-
-// func (p *poller) addRead(fd int) {
-// 	p.mux.Lock()
-// 	p.eventList = append(p.eventList, syscall.Kevent_t{Ident: uint64(fd), Flags: syscall.EV_ADD, Filter: syscall.EVFILT_READ})
-// 	p.mux.Unlock()
-// 	p.trigger()
-// }
-
-// func (p *poller) modWrite(fd int) {
-// 	p.mux.Lock()
-// 	p.eventList = append(p.eventList, syscall.Kevent_t{Ident: uint64(fd), Flags: syscall.EV_ADD, Filter: syscall.EVFILT_WRITE})
-// 	p.mux.Unlock()
-// 	p.trigger()
-// }
-
-// func (p *poller) deleteEvent(fd int) {
-// 	p.mux.Lock()
-// 	p.eventList = append(p.eventList, syscall.Kevent_t{Ident: uint64(fd), Flags: syscall.EV_DELETE, Filter: syscall.EVFILT_WRITE})
-// 	p.mux.Unlock()
-// 	p.trigger()
-// }
-
-// func (p *poller) readWrite(ev *syscall.Kevent_t) {
-// 	fd := int(ev.Ident)
-// 	c := p.getConn(fd)
-// 	if c != nil {
-// 		if ev.Filter&syscall.EVFILT_READ != 0 {
-// 			for i := 0; i < 3; i++ {
-// 				buffer := p.g.borrow(c)
-// 				n, err := c.Read(buffer)
-// 				if n > 0 {
-// 					p.g.onData(c, buffer[:n])
-// 				}
-// 				p.g.payback(c, buffer)
-// 				if err == syscall.EINTR {
-// 					continue
-// 				}
-// 				if err == syscall.EAGAIN {
-// 					return
-// 				}
-// 				if err != nil || n == 0 {
-// 					c.closeWithError(err)
-// 				}
-// 				return
-// 			}
-// 		}
-
-// 		if ev.Filter&syscall.EVFILT_WRITE != 0 {
-// 			c.flush()
-// 		}
-// 	} else {
-// 		syscall.Close(fd)
-// 		p.deleteEvent(fd)
-// 	}
-// }
-
-// func (p *poller) start() {
-// 	if p.g.lockThread {
-// 		runtime.LockOSThread()
-// 		defer runtime.UnlockOSThread()
-// 	}
-// 	defer p.g.Done()
-
-// 	loging.Debug("Poller[%v_%v_%v] start", p.g.Name, p.pollType, p.index)
-// 	defer loging.Debug("Poller[%v_%v_%v] stopped", p.g.Name, p.pollType, p.index)
-// 	defer syscall.Close(p.kfd)
-
-// 	if p.isListener {
-// 		p.acceptorLoop()
-// 	} else {
-// 		p.readWriteLoop()
-// 	}
-// }
-
-// func (p *poller) acceptorLoop() {
-// 	runtime.LockOSThread()
-// 	defer runtime.UnlockOSThread()
-
-// 	p.shutdown = false
-// 	for !p.shutdown {
-// 		conn, err := p.listener.Accept()
-// 		if err == nil {
-// 			c, err := NBConn(conn)
-// 			if err != nil {
-// 				conn.Close()
-// 				continue
-// 			}
-// 			o := p.g.pollers[int(c.fd)%len(p.g.pollers)]
-// 			o.addConn(c)
-// 		} else {
-// 			if ne, ok := err.(net.Error); ok && ne.Temporary() {
-// 				loging.Error("Poller[%v_%v_%v] Accept failed: temporary error, retrying...", p.g.Name, p.pollType, p.index)
-// 				time.Sleep(time.Second / 20)
-// 			} else {
-// 				loging.Error("Poller[%v_%v_%v] Accept failed: %v, exit...", p.g.Name, p.pollType, p.index, err)
-// 				break
-// 			}
-// 		}
-// 	}
-// }
-
-// func (p *poller) readWriteLoop() {
-// 	var events = make([]syscall.Kevent_t, 1024)
-// 	var changes []syscall.Kevent_t
-
-// 	p.shutdown = false
-// 	for !p.shutdown {
-// 		p.mux.Lock()
-// 		changes = p.eventList
-// 		p.eventList = nil
-// 		p.mux.Unlock()
-// 		n, err := syscall.Kevent(p.kfd, changes, events, nil)
-// 		if err != nil && err != syscall.EINTR {
-// 			return
-// 		}
-
-// 		for i := 0; i < n; i++ {
-// 			switch int(events[i].Ident) {
-// 			case p.evtfd:
-// 			default:
-// 				p.readWrite(&events[i])
-// 			}
-// 		}
-// 	}
-// }
-
-// func (p *poller) stop() {
-// 	loging.Debug("Poller[%v_%v_%v] stop...", p.g.Name, p.pollType, p.index)
-// 	p.shutdown = true
-// 	if p.listener != nil {
-// 		p.listener.Close()
-// 	}
-// 	p.trigger()
-// }
-
-// func newPoller(g *Gopher, isListener bool, index int) (*poller, error) {
-// 	if isListener {
-// 		if len(g.addrs) == 0 {
-// 			panic("invalid listener num")
-// 		}
-
-// 		addr := g.addrs[index%len(g.listeners)]
-// 		ln, err := net.Listen(g.network, addr)
-// 		if err != nil {
-// 			return nil, err
-// 		}
-
-// 		p := &poller{
-// 			g:          g,
-// 			index:      index,
-// 			listener:   ln,
-// 			isListener: isListener,
-// 			pollType:   "LISTENER",
-// 		}
-// 		return p, nil
-// 	}
-
-// 	fd, err := syscall.Kqueue()
-// 	if err != nil {
-// 		return nil, err
-// 	}
-
-// 	_, err = syscall.Kevent(fd, []syscall.Kevent_t{{
-// 		Ident:  0,
-// 		Filter: syscall.EVFILT_USER,
-// 		Flags:  syscall.EV_ADD | syscall.EV_CLEAR,
-// 	}}, nil, nil)
-
-// 	if err != nil {
-// 		syscall.Close(fd)
-// 		return nil, err
-// 	}
-
-// 	p := &poller{
-// 		g:          g,
-// 		kfd:        fd,
-// 		index:      index,
-// 		isListener: isListener,
-// 		pollType:   "POLLER",
-// 	}
-
-// 	return p, nil
-// }
-
-// func dupStdConn(conn net.Conn) (*Conn, error) {
-// 	sc, ok := conn.(interface {
-// 		SyscallConn() (syscall.RawConn, error)
-// 	})
-// 	if !ok {
-// 		return nil, errors.New("RawConn Unsupported")
-// 	}
-// 	rc, err := sc.SyscallConn()
-// 	if err != nil {
-// 		return nil, errors.New("RawConn Unsupported")
-// 	}
-
-// 	var newFd int
-// 	errCtrl := rc.Control(func(fd uintptr) {
-// 		newFd, err = syscall.Dup(int(fd))
-// 	})
-
-// 	if errCtrl != nil {
-// 		return nil, errCtrl
-// 	}
-
-// 	if err != nil {
-// 		return nil, err
-// 	}
-
-// 	return &Conn{
-// 		fd:    newFd,
-// 		lAddr: conn.LocalAddr(),
-// 		rAddr: conn.RemoteAddr(),
-// 	}, nil
-// }
->>>>>>> f8c2ef25
+}