--- conflicted
+++ resolved
@@ -1,503 +1,499 @@
-// Copyright 2020 lesismal. All rights reserved.
-// Use of this source code is governed by an MIT-style
-// license that can be found in the LICENSE file.
-
-// +build linux darwin netbsd freebsd openbsd dragonfly
-
-package nbio
-
-import (
-	"errors"
-	"fmt"
-	"net"
-	"sync"
-	"syscall"
-	"time"
-
-	"github.com/lesismal/nbio/mempool"
-)
-
-// Conn implements net.Conn
-type Conn struct {
-	mux sync.Mutex
-
-	g *Gopher
-
-	fd int
-
-	rTimer *htimer
-	wTimer *htimer
-
-	leftSize    int
-	writeBuffer []byte
-
-	closed   bool
-	isWAdded bool
-	closeErr error
-
-	lAddr net.Addr
-	rAddr net.Addr
-
-	ReadBuffer []byte
-
-	session interface{}
-
-	chWaitWrite chan struct{}
-}
-
-// Hash returns a hash code
-func (c *Conn) Hash() int {
-	return c.fd
-}
-
-// Read implements Read
-func (c *Conn) Read(b []byte) (int, error) {
-	// use lock to prevent multiple conn data confusion when fd is reused on unix
-	c.mux.Lock()
-	if c.closed {
-		c.mux.Unlock()
-		return 0, errClosed
-	}
-	c.mux.Unlock()
-
-	n, err := syscall.Read(int(c.fd), b)
-	if err == nil {
-		c.g.afterRead(c)
-	}
-
-	return n, err
-}
-
-// Write implements Write
-func (c *Conn) Write(b []byte) (int, error) {
-	c.mux.Lock()
-	if c.closed {
-		c.mux.Unlock()
-		c.g.onWriteBufferFree(c, b)
-		return -1, errClosed
-	}
-
-	c.g.beforeWrite(c)
-
-	n, err := c.write(b)
-	if err != nil && err != syscall.EINTR && err != syscall.EAGAIN {
-		c.closeWithErrorWithoutLock(err)
-		c.mux.Unlock()
-		return n, err
-	}
-
-	if len(c.writeBuffer) == 0 {
-		if c.wTimer != nil {
-			c.wTimer.Stop()
-		}
-	} else {
-		c.modWrite()
-	}
-
-	c.mux.Unlock()
-	return n, err
-}
-
-// Writev implements Writev
-func (c *Conn) Writev(in [][]byte) (int, error) {
-	c.mux.Lock()
-	if c.closed {
-		c.mux.Unlock()
-		for _, v := range in {
-			c.g.onWriteBufferFree(c, v)
-		}
-		return 0, errClosed
-	}
-
-	c.g.beforeWrite(c)
-
-	var n int
-	var err error
-	switch len(in) {
-	case 1:
-		n, err = c.write(in[0])
-	default:
-		n, err = c.writev(in)
-	}
-	if err != nil && err != syscall.EINTR && err != syscall.EAGAIN {
-		c.closeWithErrorWithoutLock(err)
-		c.mux.Unlock()
-		return n, err
-	}
-	if len(c.writeBuffer) == 0 {
-		if c.wTimer != nil {
-			c.wTimer.Stop()
-		}
-	} else {
-		c.modWrite()
-	}
-
-	c.mux.Unlock()
-	return n, err
-}
-
-// Close implements Close
-func (c *Conn) Close() error {
-	return c.closeWithError(nil)
-}
-
-// CloseWithError .
-func (c *Conn) CloseWithError(err error) error {
-	return c.closeWithError(err)
-}
-
-// LocalAddr implements LocalAddr
-func (c *Conn) LocalAddr() net.Addr {
-	return c.lAddr
-}
-
-// RemoteAddr implements RemoteAddr
-func (c *Conn) RemoteAddr() net.Addr {
-	return c.rAddr
-}
-
-// SetDeadline implements SetDeadline
-func (c *Conn) SetDeadline(t time.Time) error {
-	c.mux.Lock()
-	if !c.closed {
-		if !t.IsZero() {
-			now := time.Now()
-			if c.rTimer == nil {
-				c.rTimer = c.g.afterFunc(t.Sub(now), func() { c.closeWithError(errReadTimeout) })
-			} else {
-				c.rTimer.Reset(t.Sub(now))
-			}
-			if c.wTimer == nil {
-				c.wTimer = c.g.afterFunc(t.Sub(now), func() { c.closeWithError(errWriteTimeout) })
-			} else {
-				c.wTimer.Reset(t.Sub(now))
-			}
-		} else {
-			if c.rTimer != nil {
-				c.rTimer.Stop()
-				c.rTimer = nil
-			}
-			if c.wTimer != nil {
-				c.wTimer.Stop()
-				c.wTimer = nil
-			}
-		}
-	}
-	c.mux.Unlock()
-	return nil
-}
-
-// SetReadDeadline implements SetReadDeadline
-func (c *Conn) SetReadDeadline(t time.Time) error {
-	c.mux.Lock()
-	if !c.closed {
-		if !t.IsZero() {
-			now := time.Now()
-			if c.rTimer == nil {
-				c.rTimer = c.g.afterFunc(t.Sub(now), func() { c.closeWithError(errReadTimeout) })
-			} else {
-				c.rTimer.Reset(t.Sub(now))
-			}
-		} else if c.rTimer != nil {
-			c.rTimer.Stop()
-			c.rTimer = nil
-		}
-	}
-	c.mux.Unlock()
-	return nil
-}
-
-// SetWriteDeadline implements SetWriteDeadline
-func (c *Conn) SetWriteDeadline(t time.Time) error {
-	c.mux.Lock()
-	if !c.closed {
-		if !t.IsZero() {
-			now := time.Now()
-			if c.wTimer == nil {
-				c.wTimer = c.g.afterFunc(t.Sub(now), func() { c.closeWithError(errWriteTimeout) })
-			} else {
-				c.wTimer.Reset(t.Sub(now))
-			}
-		} else if c.wTimer != nil {
-			c.wTimer.Stop()
-			c.wTimer = nil
-		}
-	}
-	c.mux.Unlock()
-	return nil
-}
-
-// SetNoDelay implements SetNoDelay
-func (c *Conn) SetNoDelay(nodelay bool) error {
-	if nodelay {
-		return syscall.SetsockoptInt(c.fd, syscall.IPPROTO_TCP, syscall.TCP_NODELAY, 1)
-	}
-	return syscall.SetsockoptInt(c.fd, syscall.IPPROTO_TCP, syscall.TCP_NODELAY, 0)
-}
-
-// SetReadBuffer implements SetReadBuffer
-func (c *Conn) SetReadBuffer(bytes int) error {
-	return syscall.SetsockoptInt(c.fd, syscall.SOL_SOCKET, syscall.SO_RCVBUF, bytes)
-}
-
-// SetWriteBuffer implements SetWriteBuffer
-func (c *Conn) SetWriteBuffer(bytes int) error {
-	return syscall.SetsockoptInt(c.fd, syscall.SOL_SOCKET, syscall.SO_SNDBUF, bytes)
-}
-
-// SetKeepAlive implements SetKeepAlive
-func (c *Conn) SetKeepAlive(keepalive bool) error {
-	if keepalive {
-		return syscall.SetsockoptInt(c.fd, syscall.SOL_SOCKET, syscall.SO_KEEPALIVE, 1)
-	}
-	return syscall.SetsockoptInt(c.fd, syscall.SOL_SOCKET, syscall.SO_KEEPALIVE, 0)
-}
-
-// SetKeepAlivePeriod implements SetKeepAlivePeriod
-func (c *Conn) SetKeepAlivePeriod(d time.Duration) error {
-	return errors.New("not supported")
-	// d += (time.Second - time.Nanosecond)
-	// secs := int(d.Seconds())
-	// if err := syscall.SetsockoptInt(c.fd, syscall.IPPROTO_TCP, syscall.TCP_KEEPINTVL, secs); err != nil {
-	// 	return err
-	// }
-	// return syscall.SetsockoptInt(c.fd, syscall.IPPROTO_TCP, syscall.TCP_KEEPIDLE, secs)
-}
-
-// SetLinger implements SetLinger
-func (c *Conn) SetLinger(onoff int32, linger int32) error {
-	return syscall.SetsockoptLinger(c.fd, syscall.SOL_SOCKET, syscall.SO_LINGER, &syscall.Linger{
-		Onoff:  onoff,  // 1
-		Linger: linger, // 0
-	})
-}
-
-// Session returns user session
-func (c *Conn) Session() interface{} {
-	return c.session
-}
-
-// SetSession sets user session
-func (c *Conn) SetSession(session interface{}) bool {
-	if session == nil {
-		return false
-	}
-	c.mux.Lock()
-	if c.session == nil {
-		c.session = session
-		c.mux.Unlock()
-		return true
-	}
-	c.mux.Unlock()
-	return false
-}
-
-func (c *Conn) modWrite() {
-	if !c.closed && !c.isWAdded {
-		c.isWAdded = true
-		c.g.pollers[c.Hash()%len(c.g.pollers)].modWrite(c.fd)
-	}
-}
-
-func (c *Conn) resetRead() {
-	if !c.closed && c.isWAdded {
-		c.isWAdded = false
-		p := c.g.pollers[c.Hash()%len(c.g.pollers)]
-		p.deleteEvent(c.fd)
-		p.addRead(c.fd)
-	}
-}
-
-func (c *Conn) write(b []byte) (int, error) {
-	if len(b) == 0 {
-		return 0, nil
-	}
-	defer c.g.onWriteBufferFree(c, b)
-
-	if c.overflow(len(b)) {
-		return -1, syscall.EINVAL
-	}
-
-	if len(c.writeBuffer) == 0 {
-		n, err := syscall.Write(int(c.fd), b)
-		if n > 0 {
-			fmt.Printf("syscall write called %s\n", b)
-		}
-		if err != nil && err != syscall.EINTR && err != syscall.EAGAIN {
-			return n, err
-		}
-		if n < 0 {
-			n = 0
-		}
-		left := len(b) - n
-		if left > 0 {
-			c.leftSize += left
-			c.writeBuffer = mempool.Malloc(left)
-			copy(c.writeBuffer, b[n:])
-			c.modWrite()
-		}
-		return len(b), err
-	}
-	c.leftSize += len(b)
-	c.writeBuffer = append(c.writeBuffer, b...)
-
-	return len(b), nil
-}
-
-func (c *Conn) flush() error {
-	c.mux.Lock()
-	if c.closed {
-		c.mux.Unlock()
-		return errClosed
-	}
-
-<<<<<<< HEAD
-	buffers := c.writeBuffers
-	if len(buffers) > 0 {
-		fmt.Printf("flush called %d %d\n", len(buffers), len(buffers[0]))
-	}
-=======
-	buffer := c.writeBuffer
->>>>>>> b267ebbb
-	c.leftSize = 0
-	c.writeBuffer = nil
-	_, err := c.write(buffer)
-	if err != nil && err != syscall.EINTR && err != syscall.EAGAIN {
-		c.closeWithErrorWithoutLock(err)
-		c.mux.Unlock()
-		return err
-	}
-	if len(c.writeBuffer) == 0 {
-		if c.wTimer != nil {
-			c.wTimer.Stop()
-		}
-		c.resetRead()
-		if c.chWaitWrite != nil {
-			select {
-			case c.chWaitWrite <- struct{}{}:
-			default:
-			}
-		}
-	} else {
-		c.modWrite()
-	}
-
-	c.mux.Unlock()
-	return nil
-}
-
-func (c *Conn) writev(in [][]byte) (int, error) {
-	size := 0
-	for _, v := range in {
-		size += len(v)
-	}
-	if c.overflow(size) {
-		for _, v := range in {
-			c.g.onWriteBufferFree(c, v)
-		}
-		return -1, syscall.EINVAL
-	}
-	if len(c.writeBuffer) > 0 {
-		for _, v := range in {
-			c.writeBuffer = append(c.writeBuffer, v...)
-			c.g.onWriteBufferFree(c, v)
-		}
-		return size, nil
-	}
-
-	if len(in) > 1 && size <= 65536 {
-		b := mempool.Malloc(size)
-		copied := 0
-		for _, v := range in {
-			copy(b[copied:], v)
-			copied += len(v)
-			c.g.onWriteBufferFree(c, v)
-		}
-		return c.write(b)
-	}
-
-	nwrite := 0
-	for i, b := range in {
-		n, err := c.write(b)
-		if n > 0 {
-			nwrite += n
-		}
-		if err != nil {
-			for j := i + 1; j < len(in); j++ {
-				c.g.onWriteBufferFree(c, in[j])
-			}
-			return nwrite, err
-		}
-	}
-	return nwrite, nil
-}
-
-func (c *Conn) overflow(n int) bool {
-	return c.g.maxWriteBufferSize > 0 && (c.leftSize+n > int(c.g.maxWriteBufferSize))
-}
-
-func (c *Conn) closeWithError(err error) error {
-	c.mux.Lock()
-	if !c.closed {
-		err = c.closeWithErrorWithoutLock(err)
-		c.mux.Unlock()
-		return err
-	}
-	c.mux.Unlock()
-	return nil
-}
-
-func (c *Conn) closeWithErrorWithoutLock(err error) error {
-	c.closed = true
-
-	c.closeErr = err
-
-	if c.wTimer != nil {
-		c.wTimer.Stop()
-		c.wTimer = nil
-	}
-	if c.rTimer != nil {
-		c.rTimer.Stop()
-		c.rTimer = nil
-	}
-
-	mempool.Free(c.writeBuffer)
-	c.writeBuffer = nil
-
-	if c.chWaitWrite != nil {
-		select {
-		case c.chWaitWrite <- struct{}{}:
-		default:
-		}
-	}
-
-	if c.g != nil {
-		c.g.pollers[c.Hash()%len(c.g.pollers)].deleteConn(c)
-	}
-
-	return syscall.Close(c.fd)
-}
-
-func newConn(fd int, lAddr, rAddr net.Addr) *Conn {
-	return &Conn{
-		fd:    fd,
-		lAddr: lAddr,
-		rAddr: rAddr,
-	}
-}
-
-// NBConn converts net.Conn to *Conn
-func NBConn(conn net.Conn) (*Conn, error) {
-	if conn == nil {
-		return nil, errors.New("invalid conn: nil")
-	}
-	c, ok := conn.(*Conn)
-	if !ok {
-		var err error
-		c, err = dupStdConn(conn)
-		if err != nil {
-			return nil, err
-		}
-	}
-	return c, nil
-}
+// Copyright 2020 lesismal. All rights reserved.
+// Use of this source code is governed by an MIT-style
+// license that can be found in the LICENSE file.
+
+// +build linux darwin netbsd freebsd openbsd dragonfly
+
+package nbio
+
+import (
+	"errors"
+	"fmt"
+	"net"
+	"sync"
+	"syscall"
+	"time"
+
+	"github.com/lesismal/nbio/mempool"
+)
+
+// Conn implements net.Conn
+type Conn struct {
+	mux sync.Mutex
+
+	g *Gopher
+
+	fd int
+
+	rTimer *htimer
+	wTimer *htimer
+
+	leftSize    int
+	writeBuffer []byte
+
+	closed   bool
+	isWAdded bool
+	closeErr error
+
+	lAddr net.Addr
+	rAddr net.Addr
+
+	ReadBuffer []byte
+
+	session interface{}
+
+	chWaitWrite chan struct{}
+}
+
+// Hash returns a hash code
+func (c *Conn) Hash() int {
+	return c.fd
+}
+
+// Read implements Read
+func (c *Conn) Read(b []byte) (int, error) {
+	// use lock to prevent multiple conn data confusion when fd is reused on unix
+	c.mux.Lock()
+	if c.closed {
+		c.mux.Unlock()
+		return 0, errClosed
+	}
+	c.mux.Unlock()
+
+	n, err := syscall.Read(int(c.fd), b)
+	if err == nil {
+		c.g.afterRead(c)
+	}
+
+	return n, err
+}
+
+// Write implements Write
+func (c *Conn) Write(b []byte) (int, error) {
+	c.mux.Lock()
+	if c.closed {
+		c.mux.Unlock()
+		c.g.onWriteBufferFree(c, b)
+		return -1, errClosed
+	}
+
+	c.g.beforeWrite(c)
+
+	n, err := c.write(b)
+	if err != nil && err != syscall.EINTR && err != syscall.EAGAIN {
+		c.closeWithErrorWithoutLock(err)
+		c.mux.Unlock()
+		return n, err
+	}
+
+	if len(c.writeBuffer) == 0 {
+		if c.wTimer != nil {
+			c.wTimer.Stop()
+		}
+	} else {
+		c.modWrite()
+	}
+
+	c.mux.Unlock()
+	return n, err
+}
+
+// Writev implements Writev
+func (c *Conn) Writev(in [][]byte) (int, error) {
+	c.mux.Lock()
+	if c.closed {
+		c.mux.Unlock()
+		for _, v := range in {
+			c.g.onWriteBufferFree(c, v)
+		}
+		return 0, errClosed
+	}
+
+	c.g.beforeWrite(c)
+
+	var n int
+	var err error
+	switch len(in) {
+	case 1:
+		n, err = c.write(in[0])
+	default:
+		n, err = c.writev(in)
+	}
+	if err != nil && err != syscall.EINTR && err != syscall.EAGAIN {
+		c.closeWithErrorWithoutLock(err)
+		c.mux.Unlock()
+		return n, err
+	}
+	if len(c.writeBuffer) == 0 {
+		if c.wTimer != nil {
+			c.wTimer.Stop()
+		}
+	} else {
+		c.modWrite()
+	}
+
+	c.mux.Unlock()
+	return n, err
+}
+
+// Close implements Close
+func (c *Conn) Close() error {
+	return c.closeWithError(nil)
+}
+
+// CloseWithError .
+func (c *Conn) CloseWithError(err error) error {
+	return c.closeWithError(err)
+}
+
+// LocalAddr implements LocalAddr
+func (c *Conn) LocalAddr() net.Addr {
+	return c.lAddr
+}
+
+// RemoteAddr implements RemoteAddr
+func (c *Conn) RemoteAddr() net.Addr {
+	return c.rAddr
+}
+
+// SetDeadline implements SetDeadline
+func (c *Conn) SetDeadline(t time.Time) error {
+	c.mux.Lock()
+	if !c.closed {
+		if !t.IsZero() {
+			now := time.Now()
+			if c.rTimer == nil {
+				c.rTimer = c.g.afterFunc(t.Sub(now), func() { c.closeWithError(errReadTimeout) })
+			} else {
+				c.rTimer.Reset(t.Sub(now))
+			}
+			if c.wTimer == nil {
+				c.wTimer = c.g.afterFunc(t.Sub(now), func() { c.closeWithError(errWriteTimeout) })
+			} else {
+				c.wTimer.Reset(t.Sub(now))
+			}
+		} else {
+			if c.rTimer != nil {
+				c.rTimer.Stop()
+				c.rTimer = nil
+			}
+			if c.wTimer != nil {
+				c.wTimer.Stop()
+				c.wTimer = nil
+			}
+		}
+	}
+	c.mux.Unlock()
+	return nil
+}
+
+// SetReadDeadline implements SetReadDeadline
+func (c *Conn) SetReadDeadline(t time.Time) error {
+	c.mux.Lock()
+	if !c.closed {
+		if !t.IsZero() {
+			now := time.Now()
+			if c.rTimer == nil {
+				c.rTimer = c.g.afterFunc(t.Sub(now), func() { c.closeWithError(errReadTimeout) })
+			} else {
+				c.rTimer.Reset(t.Sub(now))
+			}
+		} else if c.rTimer != nil {
+			c.rTimer.Stop()
+			c.rTimer = nil
+		}
+	}
+	c.mux.Unlock()
+	return nil
+}
+
+// SetWriteDeadline implements SetWriteDeadline
+func (c *Conn) SetWriteDeadline(t time.Time) error {
+	c.mux.Lock()
+	if !c.closed {
+		if !t.IsZero() {
+			now := time.Now()
+			if c.wTimer == nil {
+				c.wTimer = c.g.afterFunc(t.Sub(now), func() { c.closeWithError(errWriteTimeout) })
+			} else {
+				c.wTimer.Reset(t.Sub(now))
+			}
+		} else if c.wTimer != nil {
+			c.wTimer.Stop()
+			c.wTimer = nil
+		}
+	}
+	c.mux.Unlock()
+	return nil
+}
+
+// SetNoDelay implements SetNoDelay
+func (c *Conn) SetNoDelay(nodelay bool) error {
+	if nodelay {
+		return syscall.SetsockoptInt(c.fd, syscall.IPPROTO_TCP, syscall.TCP_NODELAY, 1)
+	}
+	return syscall.SetsockoptInt(c.fd, syscall.IPPROTO_TCP, syscall.TCP_NODELAY, 0)
+}
+
+// SetReadBuffer implements SetReadBuffer
+func (c *Conn) SetReadBuffer(bytes int) error {
+	return syscall.SetsockoptInt(c.fd, syscall.SOL_SOCKET, syscall.SO_RCVBUF, bytes)
+}
+
+// SetWriteBuffer implements SetWriteBuffer
+func (c *Conn) SetWriteBuffer(bytes int) error {
+	return syscall.SetsockoptInt(c.fd, syscall.SOL_SOCKET, syscall.SO_SNDBUF, bytes)
+}
+
+// SetKeepAlive implements SetKeepAlive
+func (c *Conn) SetKeepAlive(keepalive bool) error {
+	if keepalive {
+		return syscall.SetsockoptInt(c.fd, syscall.SOL_SOCKET, syscall.SO_KEEPALIVE, 1)
+	}
+	return syscall.SetsockoptInt(c.fd, syscall.SOL_SOCKET, syscall.SO_KEEPALIVE, 0)
+}
+
+// SetKeepAlivePeriod implements SetKeepAlivePeriod
+func (c *Conn) SetKeepAlivePeriod(d time.Duration) error {
+	return errors.New("not supported")
+	// d += (time.Second - time.Nanosecond)
+	// secs := int(d.Seconds())
+	// if err := syscall.SetsockoptInt(c.fd, syscall.IPPROTO_TCP, syscall.TCP_KEEPINTVL, secs); err != nil {
+	// 	return err
+	// }
+	// return syscall.SetsockoptInt(c.fd, syscall.IPPROTO_TCP, syscall.TCP_KEEPIDLE, secs)
+}
+
+// SetLinger implements SetLinger
+func (c *Conn) SetLinger(onoff int32, linger int32) error {
+	return syscall.SetsockoptLinger(c.fd, syscall.SOL_SOCKET, syscall.SO_LINGER, &syscall.Linger{
+		Onoff:  onoff,  // 1
+		Linger: linger, // 0
+	})
+}
+
+// Session returns user session
+func (c *Conn) Session() interface{} {
+	return c.session
+}
+
+// SetSession sets user session
+func (c *Conn) SetSession(session interface{}) bool {
+	if session == nil {
+		return false
+	}
+	c.mux.Lock()
+	if c.session == nil {
+		c.session = session
+		c.mux.Unlock()
+		return true
+	}
+	c.mux.Unlock()
+	return false
+}
+
+func (c *Conn) modWrite() {
+	if !c.closed && !c.isWAdded {
+		c.isWAdded = true
+		c.g.pollers[c.Hash()%len(c.g.pollers)].modWrite(c.fd)
+	}
+}
+
+func (c *Conn) resetRead() {
+	if !c.closed && c.isWAdded {
+		c.isWAdded = false
+		p := c.g.pollers[c.Hash()%len(c.g.pollers)]
+		p.deleteEvent(c.fd)
+		p.addRead(c.fd)
+	}
+}
+
+func (c *Conn) write(b []byte) (int, error) {
+	if len(b) == 0 {
+		return 0, nil
+	}
+	defer c.g.onWriteBufferFree(c, b)
+
+	if c.overflow(len(b)) {
+		return -1, syscall.EINVAL
+	}
+
+	if len(c.writeBuffer) == 0 {
+		n, err := syscall.Write(int(c.fd), b)
+		if n > 0 {
+			fmt.Printf("syscall write called %s\n", b)
+		}
+		if err != nil && err != syscall.EINTR && err != syscall.EAGAIN {
+			return n, err
+		}
+		if n < 0 {
+			n = 0
+		}
+		left := len(b) - n
+		if left > 0 {
+			c.leftSize += left
+			c.writeBuffer = mempool.Malloc(left)
+			copy(c.writeBuffer, b[n:])
+			c.modWrite()
+		}
+		return len(b), err
+	}
+	c.leftSize += len(b)
+	c.writeBuffer = append(c.writeBuffer, b...)
+
+	return len(b), nil
+}
+
+func (c *Conn) flush() error {
+	c.mux.Lock()
+	if c.closed {
+		c.mux.Unlock()
+		return errClosed
+	}
+
+	buffer := c.writeBuffer
+	if len(buffer) > 0 {
+		fmt.Printf("flush called %d\n", len(buffer))
+	}
+	c.leftSize = 0
+	c.writeBuffer = nil
+	_, err := c.write(buffer)
+	if err != nil && err != syscall.EINTR && err != syscall.EAGAIN {
+		c.closeWithErrorWithoutLock(err)
+		c.mux.Unlock()
+		return err
+	}
+	if len(c.writeBuffer) == 0 {
+		if c.wTimer != nil {
+			c.wTimer.Stop()
+		}
+		c.resetRead()
+		if c.chWaitWrite != nil {
+			select {
+			case c.chWaitWrite <- struct{}{}:
+			default:
+			}
+		}
+	} else {
+		c.modWrite()
+	}
+
+	c.mux.Unlock()
+	return nil
+}
+
+func (c *Conn) writev(in [][]byte) (int, error) {
+	size := 0
+	for _, v := range in {
+		size += len(v)
+	}
+	if c.overflow(size) {
+		for _, v := range in {
+			c.g.onWriteBufferFree(c, v)
+		}
+		return -1, syscall.EINVAL
+	}
+	if len(c.writeBuffer) > 0 {
+		for _, v := range in {
+			c.writeBuffer = append(c.writeBuffer, v...)
+			c.g.onWriteBufferFree(c, v)
+		}
+		return size, nil
+	}
+
+	if len(in) > 1 && size <= 65536 {
+		b := mempool.Malloc(size)
+		copied := 0
+		for _, v := range in {
+			copy(b[copied:], v)
+			copied += len(v)
+			c.g.onWriteBufferFree(c, v)
+		}
+		return c.write(b)
+	}
+
+	nwrite := 0
+	for i, b := range in {
+		n, err := c.write(b)
+		if n > 0 {
+			nwrite += n
+		}
+		if err != nil {
+			for j := i + 1; j < len(in); j++ {
+				c.g.onWriteBufferFree(c, in[j])
+			}
+			return nwrite, err
+		}
+	}
+	return nwrite, nil
+}
+
+func (c *Conn) overflow(n int) bool {
+	return c.g.maxWriteBufferSize > 0 && (c.leftSize+n > int(c.g.maxWriteBufferSize))
+}
+
+func (c *Conn) closeWithError(err error) error {
+	c.mux.Lock()
+	if !c.closed {
+		err = c.closeWithErrorWithoutLock(err)
+		c.mux.Unlock()
+		return err
+	}
+	c.mux.Unlock()
+	return nil
+}
+
+func (c *Conn) closeWithErrorWithoutLock(err error) error {
+	c.closed = true
+
+	c.closeErr = err
+
+	if c.wTimer != nil {
+		c.wTimer.Stop()
+		c.wTimer = nil
+	}
+	if c.rTimer != nil {
+		c.rTimer.Stop()
+		c.rTimer = nil
+	}
+
+	mempool.Free(c.writeBuffer)
+	c.writeBuffer = nil
+
+	if c.chWaitWrite != nil {
+		select {
+		case c.chWaitWrite <- struct{}{}:
+		default:
+		}
+	}
+
+	if c.g != nil {
+		c.g.pollers[c.Hash()%len(c.g.pollers)].deleteConn(c)
+	}
+
+	return syscall.Close(c.fd)
+}
+
+func newConn(fd int, lAddr, rAddr net.Addr) *Conn {
+	return &Conn{
+		fd:    fd,
+		lAddr: lAddr,
+		rAddr: rAddr,
+	}
+}
+
+// NBConn converts net.Conn to *Conn
+func NBConn(conn net.Conn) (*Conn, error) {
+	if conn == nil {
+		return nil, errors.New("invalid conn: nil")
+	}
+	c, ok := conn.(*Conn)
+	if !ok {
+		var err error
+		c, err = dupStdConn(conn)
+		if err != nil {
+			return nil, err
+		}
+	}
+	return c, nil
+}