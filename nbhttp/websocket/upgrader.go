package websocket

import (
	"crypto/sha1"
	"encoding/base64"
	"encoding/binary"
	"fmt"
	"net"
	"net/http"
	"net/url"
	"strings"
	"time"
	"unicode/utf8"

	"github.com/lesismal/llib/std/crypto/tls"
	"github.com/lesismal/nbio"
	"github.com/lesismal/nbio/mempool"
	"github.com/lesismal/nbio/nbhttp"
)

// Hijacker .
type Hijacker interface {
	Hijack() (net.Conn, error)
}

// Upgrader .
type Upgrader struct {
	conn *Conn

	ReadLimit        int64
	HandshakeTimeout time.Duration

	Subprotocols []string

	CheckOrigin func(r *http.Request) bool

	expectingFragments bool
	opcode             MessageType
	buffer             []byte
	message            []byte

	Server *nbhttp.Server
}

// Upgrade .
func (u *Upgrader) Upgrade(w http.ResponseWriter, r *http.Request, responseHeader http.Header) (net.Conn, error) {
	if !headerContains(r.Header, "Connection", "upgrade") {
		return nil, u.returnError(w, r, http.StatusBadRequest, ErrUpgradeTokenNotFound)
	}

	if !headerContains(r.Header, "Upgrade", "websocket") {
		return nil, u.returnError(w, r, http.StatusBadRequest, ErrUpgradeTokenNotFound)
	}

	if r.Method != "GET" {
		return nil, u.returnError(w, r, http.StatusMethodNotAllowed, ErrUpgradeMethodIsGet)
	}

	if !headerContains(r.Header, "Sec-Websocket-Version", "13") {
		return nil, u.returnError(w, r, http.StatusBadRequest, ErrUpgradeInvalidWebsocketVersion)
	}

	if _, ok := responseHeader["Sec-Websocket-Extensions"]; ok {
		return nil, u.returnError(w, r, http.StatusInternalServerError, ErrUpgradeUnsupportedExtensions)
	}

	checkOrigin := u.CheckOrigin
	if checkOrigin == nil {
		checkOrigin = checkSameOrigin
	}
	if !checkOrigin(r) {
		return nil, u.returnError(w, r, http.StatusForbidden, ErrUpgradeOriginNotAllowed)
	}

	challengeKey := r.Header.Get("Sec-Websocket-Key")
	if challengeKey == "" {
		return nil, u.returnError(w, r, http.StatusBadRequest, ErrUpgradeMissingWebsocketKey)
	}

	subprotocol := u.selectSubprotocol(r, responseHeader)

	h, ok := w.(nbhttp.Hijacker)
	if !ok {
		return nil, u.returnError(w, r, http.StatusInternalServerError, ErrUpgradeNotHijacker)
	}
	conn, err := h.Hijack()
	if err != nil {
		return nil, u.returnError(w, r, http.StatusInternalServerError, err)
	}

	nbc, ok := conn.(*nbio.Conn)
	if !ok {
		tlsConn, ok := conn.(*tls.Conn)
		if !ok {
			return nil, u.returnError(w, r, http.StatusInternalServerError, err)
		}
		nbc, ok = tlsConn.Conn().(*nbio.Conn)
		if !ok {
			return nil, u.returnError(w, r, http.StatusInternalServerError, err)
		}
	}

	parser, ok := nbc.Session().(*nbhttp.Parser)
	if !ok {
		return nil, u.returnError(w, r, http.StatusInternalServerError, err)
	}

	parser.Upgrader = u

	w.WriteHeader(http.StatusSwitchingProtocols)
	w.Header().Add("Upgrade", "websocket")
	w.Header().Add("Connection", "Upgrade")
	w.Header().Add("Sec-WebSocket-Accept", string(acceptKey(challengeKey)))
	if subprotocol != "" {
		w.Header().Add("Sec-WebSocket-Protocol", subprotocol)
	}

	for k, vv := range responseHeader {
		if k != "Sec-Websocket-Protocol" {
			for _, v := range vv {
				w.Header().Add(k, v)
			}
		}
	}

	if u.HandshakeTimeout > 0 {
		conn.SetWriteDeadline(time.Now().Add(u.HandshakeTimeout))
	}

	u.conn = newConn(conn, nbc.Hash(), false, subprotocol)
	u.Server = parser.Server
	u.conn.Server = parser.Server
	return u.conn, nil
}

func validFrame(opcode MessageType, fin, res1, res2, res3, expectingFragments bool) error {
	if res1 || res2 || res3 {
		return ErrReserveBitSet
	}
	if opcode > BinaryMessage && opcode < CloseMessage {
		return fmt.Errorf("%w: opcode=%d", ErrReservedOpcodeSet, opcode)
	}
	if !fin && (opcode != FragmentMessage && opcode != TextMessage && opcode != BinaryMessage) {
		return fmt.Errorf("%w: opcode=%d", ErrControlMessageFragmented, opcode)
	}
	if expectingFragments && (opcode == TextMessage || opcode == BinaryMessage) {
		return ErrFragmentsShouldNotHaveBinaryOrTextOpcode
	}
	return nil
}

// Read .
func (u *Upgrader) Read(p *nbhttp.Parser, data []byte) error {
	bufLen := len(u.buffer)
	if u.ReadLimit > 0 && (int64(bufLen+len(data)) > u.ReadLimit || int64(bufLen+len(u.message)) > u.ReadLimit) {
		return nbhttp.ErrTooLong
	}

	if bufLen == 0 {
		u.buffer = data
	} else {
		u.buffer = append(u.buffer, data...)
	}

	for i := 0; true; i++ {
		opcode, body, ok, fin, res1, res2, res3 := u.nextFrame()
		if err := validFrame(opcode, fin, res1, res2, res3, u.expectingFragments); err != nil {
			return err
		}
		if !ok {
			break
		}
		bl := len(body)
		if opcode == FragmentMessage || opcode == TextMessage || opcode == BinaryMessage {
			if u.opcode == 0 {
				u.opcode = opcode
			}
<<<<<<< HEAD
			if u.conn.dataFrameHandler != nil {
				u.message = nil
				if bl > 0 {
					u.message = u.Server.Malloc(bl)
					copy(u.message, body)
				}
				if u.opcode == TextMessage && len(u.message) > 0 && !u.Server.CheckUtf8(u.message) {
					u.conn.Close()
				} else {
					u.conn.dataFrameHandler(u.conn, u.opcode, fin, u.message)
				}
				u.message = nil
			} else {
				if bl > 0 {
					ml := len(u.message)
					if ml == 0 {
						u.message = u.Server.Malloc(bl)
					} else {
						rl := ml + len(body)
						u.message = u.Server.Realloc(u.message, rl)
					}
					copy(u.message[ml:], body)
=======
			if bl > 0 {
				if u.message == nil {
					u.message = mempool.Malloc(len(body))
					copy(u.message, body)
				} else {
					u.message = append(u.message, body...)
>>>>>>> b267ebbb
				}
			}
			if fin {
				u.handleMessage()
				u.expectingFragments = false
			} else {
				u.expectingFragments = true
			}
		} else {
			opcodeBackup := u.opcode
			u.opcode = opcode
			messageBackup := u.message
			u.message = body
			u.handleMessage()
			u.message = messageBackup
			u.opcode = opcodeBackup
		}

		if len(u.buffer) == 0 {
			break
		}
	}

	if bufLen == 0 {
		tmp := u.buffer
		u.buffer = mempool.Malloc(len(tmp))
		copy(u.buffer, tmp)
	}

	return nil
}

// Close .
func (u *Upgrader) Close(p *nbhttp.Parser, err error) {
	if u.conn != nil {
		u.conn.onClose(u.conn, err)
	}
}

func (u *Upgrader) handleMessage() {
	if u.opcode == TextMessage && !u.Server.CheckUtf8(u.message) {
		u.conn.Close()
		return
	}
	u.conn.handleMessage(u.opcode, u.message)
	u.message = nil
	u.opcode = 0
}

func (u *Upgrader) nextFrame() (opcode MessageType, body []byte, ok, fin, res1, res2, res3 bool) {
	l := int64(len(u.buffer))
	headLen := int64(2)
	if l >= 2 {
		opcode = MessageType(u.buffer[0] & 0xF)
		res1 = int8(u.buffer[0]&0x40) != 0
		res2 = int8(u.buffer[0]&0x20) != 0
		res3 = int8(u.buffer[0]&0x10) != 0
		fin = ((u.buffer[0] & 0x80) != 0)
		payloadLen := u.buffer[1] & 0x7F
		bodyLen := int64(-1)

		switch payloadLen {
		case 126:
			if l >= 4 {
				bodyLen = int64(binary.BigEndian.Uint16(u.buffer[2:4]))
				headLen = 4
			}
		case 127:
			if len(u.buffer) >= 10 {
				bodyLen = int64(binary.BigEndian.Uint64(u.buffer[2:10]))
				headLen = 10
			}
		default:
			bodyLen = int64(payloadLen)
		}
		if bodyLen >= 0 {
			masked := (u.buffer[1] & 0x80) != 0
			if masked {
				headLen += 4
			}
			total := headLen + bodyLen
			if l >= total {
				body = u.buffer[headLen:total]
				if masked {
					mask := u.buffer[headLen-4 : headLen]
					for i := 0; i < len(body); i++ {
						body[i] ^= mask[i%4]
					}
				}

				ok = true
				u.buffer = u.buffer[total:l]
			}
		}
	}

	return opcode, body, ok, fin, res1, res2, res3
}

func (u *Upgrader) returnError(w http.ResponseWriter, r *http.Request, status int, err error) error {
	w.Header().Set("Sec-Websocket-Version", "13")
	http.Error(w, http.StatusText(status), status)
	return err
}

func (u *Upgrader) selectSubprotocol(r *http.Request, responseHeader http.Header) string {
	if u.Subprotocols != nil {
		clientProtocols := subprotocols(r)
		for _, serverProtocol := range u.Subprotocols {
			for _, clientProtocol := range clientProtocols {
				if clientProtocol == serverProtocol {
					return clientProtocol
				}
			}
		}
	} else if responseHeader != nil {
		return responseHeader.Get("Sec-Websocket-Protocol")
	}
	return ""
}

// NewUpgrader .
func NewUpgrader(isTLS bool) *Upgrader {
	return &Upgrader{
		expectingFragments: false,
	}
}

func subprotocols(r *http.Request) []string {
	h := strings.TrimSpace(r.Header.Get("Sec-Websocket-Protocol"))
	if h == "" {
		return nil
	}
	protocols := strings.Split(h, ",")
	for i := range protocols {
		protocols[i] = strings.TrimSpace(protocols[i])
	}
	return protocols
}

var keyGUID = []byte("258EAFA5-E914-47DA-95CA-C5AB0DC85B11")

func acceptKey(challengeKey string) string {
	h := sha1.New()
	h.Write([]byte(challengeKey))
	h.Write(keyGUID)
	return base64.StdEncoding.EncodeToString(h.Sum(nil))
}

func checkSameOrigin(r *http.Request) bool {
	origin := r.Header["Origin"]
	if len(origin) == 0 {
		return true
	}
	u, err := url.Parse(origin[0])
	if err != nil {
		return false
	}
	return equalASCIIFold(u.Host, r.Host)
}

func headerContains(header http.Header, name string, value string) bool {
	value = strings.ToLower(value)
	for _, v := range header[name] {
		if strings.ToLower(v) == value {
			return true
		}
	}
	return false
}

func equalASCIIFold(s, t string) bool {
	for s != "" && t != "" {
		sr, size := utf8.DecodeRuneInString(s)
		s = s[size:]
		tr, size := utf8.DecodeRuneInString(t)
		t = t[size:]
		if sr == tr {
			continue
		}
		if 'A' <= sr && sr <= 'Z' {
			sr = sr + 'a' - 'A'
		}
		if 'A' <= tr && tr <= 'Z' {
			tr = tr + 'a' - 'A'
		}
		if sr != tr {
			return false
		}
	}
	return s == t
}<|MERGE_RESOLUTION|>--- conflicted
+++ resolved
@@ -175,37 +175,37 @@
 			if u.opcode == 0 {
 				u.opcode = opcode
 			}
-<<<<<<< HEAD
-			if u.conn.dataFrameHandler != nil {
-				u.message = nil
-				if bl > 0 {
-					u.message = u.Server.Malloc(bl)
-					copy(u.message, body)
-				}
-				if u.opcode == TextMessage && len(u.message) > 0 && !u.Server.CheckUtf8(u.message) {
-					u.conn.Close()
-				} else {
-					u.conn.dataFrameHandler(u.conn, u.opcode, fin, u.message)
-				}
-				u.message = nil
-			} else {
-				if bl > 0 {
-					ml := len(u.message)
-					if ml == 0 {
-						u.message = u.Server.Malloc(bl)
-					} else {
-						rl := ml + len(body)
-						u.message = u.Server.Realloc(u.message, rl)
-					}
-					copy(u.message[ml:], body)
-=======
+			//<<<<<<< HEAD
+			//			if u.conn.dataFrameHandler != nil {
+			//				u.message = nil
+			//				if bl > 0 {
+			//					u.message = u.Server.Malloc(bl)
+			//					copy(u.message, body)
+			//				}
+			//				if u.opcode == TextMessage && len(u.message) > 0 && !u.Server.CheckUtf8(u.message) {
+			//					u.conn.Close()
+			//				} else {
+			//					u.conn.dataFrameHandler(u.conn, u.opcode, fin, u.message)
+			//				}
+			//				u.message = nil
+			//			} else {
+			//				if bl > 0 {
+			//					ml := len(u.message)
+			//					if ml == 0 {
+			//						u.message = u.Server.Malloc(bl)
+			//					} else {
+			//						rl := ml + len(body)
+			//						u.message = u.Server.Realloc(u.message, rl)
+			//					}
+			//					copy(u.message[ml:], body)
+			//=======
 			if bl > 0 {
 				if u.message == nil {
 					u.message = mempool.Malloc(len(body))
 					copy(u.message, body)
 				} else {
 					u.message = append(u.message, body...)
->>>>>>> b267ebbb
+					// >>>>>>> master
 				}
 			}
 			if fin {
